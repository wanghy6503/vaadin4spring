--- conflicted
+++ resolved
@@ -31,11 +31,7 @@
 import org.springframework.security.core.GrantedAuthority;
 import org.springframework.security.core.context.SecurityContext;
 import org.springframework.security.core.context.SecurityContextHolder;
-<<<<<<< HEAD
-import org.springframework.security.web.authentication.session.SessionAuthenticationStrategy;
-=======
 import org.springframework.security.core.context.SecurityContextHolderStrategy;
->>>>>>> 591fd555
 import org.springframework.util.Assert;
 import org.vaadin.spring.http.HttpService;
 
@@ -72,10 +68,6 @@
     
     private final Logger logger = LoggerFactory.getLogger(getClass());
 
-<<<<<<< HEAD
-    @Autowired
-    private SessionAuthenticationStrategy sessionStrategy;
-=======
     private String springSecurityContextKey = SPRING_SECURITY_CONTEXT_KEY;
     
     /**
@@ -84,7 +76,6 @@
      */
     @Autowired
     private HttpService httpRequestResponseHolder;
->>>>>>> 591fd555
     
     /**
      * {@inheritDoc}
