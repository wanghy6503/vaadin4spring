--- conflicted
+++ resolved
@@ -17,11 +17,7 @@
     <name>Vaadin4Spring Samples</name>
 
     <properties>
-<<<<<<< HEAD
-        <vaadin.version>7.3.0.beta1</vaadin.version>
-=======
         <vaadin.version>7.3.0.rc1</vaadin.version>
->>>>>>> 3ad20443
     </properties>
 
     <dependencyManagement>
