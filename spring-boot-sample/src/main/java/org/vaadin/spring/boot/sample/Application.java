/*
 * Copyright 2014 The original authors
 *
 * Licensed under the Apache License, Version 2.0 (the "License");
 * you may not use this file except in compliance with the License.
 * You may obtain a copy of the License at
 *
 *   http://www.apache.org/licenses/LICENSE-2.0
 *
 * Unless required by applicable law or agreed to in writing, software
 * distributed under the License is distributed on an "AS IS" BASIS,
 * WITHOUT WARRANTIES OR CONDITIONS OF ANY KIND, either express or implied.
 * See the License for the specific language governing permissions and
 * limitations under the License.
 */
package org.vaadin.spring.boot.sample;

<<<<<<< HEAD
import com.vaadin.annotations.Theme;
import com.vaadin.navigator.Navigator;
import com.vaadin.navigator.View;
import com.vaadin.navigator.ViewChangeListener;
import com.vaadin.server.VaadinRequest;
import com.vaadin.ui.Label;
import com.vaadin.ui.UI;
import com.vaadin.ui.VerticalLayout;
import org.springframework.beans.factory.annotation.Autowired;
=======
>>>>>>> eaafc463
import org.springframework.boot.SpringApplication;
import org.springframework.boot.autoconfigure.EnableAutoConfiguration;
import org.springframework.context.annotation.ComponentScan;
import org.vaadin.spring.UIScope;
import org.vaadin.spring.VaadinComponent;
import org.vaadin.spring.VaadinUI;
import org.vaadin.spring.navigator.SpringViewProvider;
import org.vaadin.spring.navigator.VaadinView;

import java.util.Date;

import com.vaadin.addon.charts.Chart;
import com.vaadin.addon.charts.model.ListSeries;
import com.vaadin.annotations.Theme;
import com.vaadin.annotations.Widgetset;
import com.vaadin.server.ExternalResource;
import com.vaadin.server.VaadinRequest;
import com.vaadin.ui.CssLayout;
import com.vaadin.ui.Label;
import com.vaadin.ui.Link;
import com.vaadin.ui.UI;

/**
 * Entry point into the Vaadin web application. You may run this from
 * {@code public static void main} or change the Maven {@code packaging} to
 * {@code war} and deploy to any Servlet 3 container, Java code unchanged.
 * 
 * @author Petter Holmström (petter@vaadin.com)
 * @author Josh Long (josh@joshlong.com)
 */
@EnableAutoConfiguration
@ComponentScan
public class Application {

	public static void main(String[] args) throws Exception {
		SpringApplication.run(Application.class, args);
	}
}

@VaadinUI
class RootUI extends UI {

	@Override
	protected void init(VaadinRequest vaadinRequest) {
		getPage().setTitle("Root UI");

		setContent(new CssLayout(new Label("Hello! I'm the root UI!"),
				new Link("Go to other UI", new ExternalResource("anotherUI"))));
	}
}

@VaadinUI(path = "/anotherUI")
// FIXME Enabling theme breaks the app or at least makes very slow to start
// @Theme("sample")
@Widgetset("org.vaadin.spring.boot.sample.AppWidgetSet")
class AnotherUI extends UI {

<<<<<<< HEAD
    @Autowired
    SpringViewProvider viewProvider;
    @Autowired
    ErrorView errorView;

    @Override
    protected void init(VaadinRequest vaadinRequest) {
        getPage().setTitle("Another UI");
        Navigator navigator = new Navigator(this, this);
        navigator.setErrorView(errorView);
        navigator.addProvider(viewProvider);
        setNavigator(navigator);
    }
}

@VaadinView(name = "")
@UIScope
class MyDefaultView extends VerticalLayout implements View {

    @Override
    public void enter(ViewChangeListener.ViewChangeEvent event) {
        addComponent(new Label(String.format("%s: It's %s and I was just entered!", getClass().getSimpleName(), new Date())));
    }
}

@VaadinView(name = "myView", ui = AnotherUI.class)
@UIScope
class MyView extends VerticalLayout implements View {

    @Override
    public void enter(ViewChangeListener.ViewChangeEvent event) {
        addComponent(new Label(String.format("%s: It's %s and I was just entered!", getClass().getSimpleName(), new Date())));
    }
}

@VaadinView(name = "hello/world", ui = AnotherUI.class)
@UIScope
class MyViewWithCustomName extends VerticalLayout implements View {

    @Override
    public void enter(ViewChangeListener.ViewChangeEvent event) {
        addComponent(new Label(String.format("%s: It's %s and I was just entered!", getClass().getSimpleName(), new Date())));
    }
}

@VaadinComponent
@UIScope
class ErrorView extends VerticalLayout implements View {
    private Label message;

    ErrorView() {
        setMargin(true);
        addComponent(message = new Label());
    }

    @Override
    public void enter(ViewChangeListener.ViewChangeEvent event) {
        message.setValue(String.format("No such view: %s", event.getViewName()));
    }
=======
	@Override
	protected void init(VaadinRequest vaadinRequest) {
		getPage().setTitle("Another UI");

		Chart chart = new Chart();
		chart.getConfiguration().addSeries(new ListSeries(1, 2, 3));

		setContent(new CssLayout(new Label(
				"Hello! I'm a different UI mapped at a different "
						+ "URL! This UI has widegetset with Chart "
						+ "add-on compiled into it."), chart));

	}
>>>>>>> eaafc463
}<|MERGE_RESOLUTION|>--- conflicted
+++ resolved
@@ -15,18 +15,23 @@
  */
 package org.vaadin.spring.boot.sample;
 
-<<<<<<< HEAD
+import com.vaadin.addon.charts.Chart;
+import com.vaadin.addon.charts.model.ListSeries;
 import com.vaadin.annotations.Theme;
+import com.vaadin.annotations.Title;
+import com.vaadin.annotations.Widgetset;
 import com.vaadin.navigator.Navigator;
 import com.vaadin.navigator.View;
 import com.vaadin.navigator.ViewChangeListener;
+import com.vaadin.server.ExternalResource;
 import com.vaadin.server.VaadinRequest;
+import com.vaadin.ui.CssLayout;
 import com.vaadin.ui.Label;
+import com.vaadin.ui.Link;
 import com.vaadin.ui.UI;
 import com.vaadin.ui.VerticalLayout;
+import java.util.Date;
 import org.springframework.beans.factory.annotation.Autowired;
-=======
->>>>>>> eaafc463
 import org.springframework.boot.SpringApplication;
 import org.springframework.boot.autoconfigure.EnableAutoConfiguration;
 import org.springframework.context.annotation.ComponentScan;
@@ -36,24 +41,11 @@
 import org.vaadin.spring.navigator.SpringViewProvider;
 import org.vaadin.spring.navigator.VaadinView;
 
-import java.util.Date;
-
-import com.vaadin.addon.charts.Chart;
-import com.vaadin.addon.charts.model.ListSeries;
-import com.vaadin.annotations.Theme;
-import com.vaadin.annotations.Widgetset;
-import com.vaadin.server.ExternalResource;
-import com.vaadin.server.VaadinRequest;
-import com.vaadin.ui.CssLayout;
-import com.vaadin.ui.Label;
-import com.vaadin.ui.Link;
-import com.vaadin.ui.UI;
-
 /**
  * Entry point into the Vaadin web application. You may run this from
  * {@code public static void main} or change the Maven {@code packaging} to
  * {@code war} and deploy to any Servlet 3 container, Java code unchanged.
- * 
+ *
  * @author Petter Holmström (petter@vaadin.com)
  * @author Josh Long (josh@joshlong.com)
  */
@@ -61,30 +53,28 @@
 @ComponentScan
 public class Application {
 
-	public static void main(String[] args) throws Exception {
-		SpringApplication.run(Application.class, args);
-	}
+    public static void main(String[] args) throws Exception {
+        SpringApplication.run(Application.class, args);
+    }
 }
 
 @VaadinUI
+@Theme("sample")
+@Title("Root UI")
 class RootUI extends UI {
 
-	@Override
-	protected void init(VaadinRequest vaadinRequest) {
-		getPage().setTitle("Root UI");
-
-		setContent(new CssLayout(new Label("Hello! I'm the root UI!"),
-				new Link("Go to other UI", new ExternalResource("anotherUI"))));
-	}
+    @Override
+    protected void init(VaadinRequest vaadinRequest) {
+        setContent(new CssLayout(new Label("Hello! I'm the root UI!"),
+                new Link("Go to other UI", new ExternalResource("anotherUI"))));
+    }
 }
 
 @VaadinUI(path = "/anotherUI")
-// FIXME Enabling theme breaks the app or at least makes very slow to start
-// @Theme("sample")
 @Widgetset("org.vaadin.spring.boot.sample.AppWidgetSet")
+@Title("Another UI")
 class AnotherUI extends UI {
 
-<<<<<<< HEAD
     @Autowired
     SpringViewProvider viewProvider;
     @Autowired
@@ -92,7 +82,6 @@
 
     @Override
     protected void init(VaadinRequest vaadinRequest) {
-        getPage().setTitle("Another UI");
         Navigator navigator = new Navigator(this, this);
         navigator.setErrorView(errorView);
         navigator.addProvider(viewProvider);
@@ -106,7 +95,14 @@
 
     @Override
     public void enter(ViewChangeListener.ViewChangeEvent event) {
-        addComponent(new Label(String.format("%s: It's %s and I was just entered!", getClass().getSimpleName(), new Date())));
+        addComponent(new Label(
+                String.format("%s: It's %s and I was just entered!", 
+                        getClass().getSimpleName(), new Date())));
+        
+        Chart chart = new Chart();
+        chart.getConfiguration().addSeries(new ListSeries(1,2,3));
+        
+        addComponent(chart);
     }
 }
 
@@ -133,6 +129,7 @@
 @VaadinComponent
 @UIScope
 class ErrorView extends VerticalLayout implements View {
+
     private Label message;
 
     ErrorView() {
@@ -144,19 +141,4 @@
     public void enter(ViewChangeListener.ViewChangeEvent event) {
         message.setValue(String.format("No such view: %s", event.getViewName()));
     }
-=======
-	@Override
-	protected void init(VaadinRequest vaadinRequest) {
-		getPage().setTitle("Another UI");
-
-		Chart chart = new Chart();
-		chart.getConfiguration().addSeries(new ListSeries(1, 2, 3));
-
-		setContent(new CssLayout(new Label(
-				"Hello! I'm a different UI mapped at a different "
-						+ "URL! This UI has widegetset with Chart "
-						+ "add-on compiled into it."), chart));
-
-	}
->>>>>>> eaafc463
 }