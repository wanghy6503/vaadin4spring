<?xml version="1.0" encoding="UTF-8"?>
<project xmlns="http://maven.apache.org/POM/4.0.0"
         xmlns:xsi="http://www.w3.org/2001/XMLSchema-instance"
         xsi:schemaLocation="http://maven.apache.org/POM/4.0.0 http://maven.apache.org/xsd/maven-4.0.0.xsd">
    <parent>
        <groupId>org.springframework.boot</groupId>
        <artifactId>spring-boot-starter-parent</artifactId>
        <version>1.1.5.RELEASE</version>
    </parent>
    <modelVersion>4.0.0</modelVersion>

    <groupId>org.vaadin.spring</groupId>
    <artifactId>spring-boot-sample-security</artifactId>
<<<<<<< HEAD
    <version>0.0.3-SNAPSHOT</version>
=======
    <version>0.0.2</version>
>>>>>>> 3ad20443

    <properties>
        <vaadin.version>7.3.0.beta1</vaadin.version>
    </properties>

    <dependencies>
        <dependency>
            <groupId>org.vaadin.spring</groupId>
            <artifactId>spring-boot-vaadin</artifactId>
            <version>${project.version}</version>
        </dependency>
        <dependency>
            <groupId>org.vaadin.spring</groupId>
            <artifactId>spring-vaadin-security</artifactId>
            <version>${project.version}</version>
        </dependency>
        <dependency>
            <groupId>org.springframework.boot</groupId>
            <artifactId>spring-boot-starter-web</artifactId>
        </dependency>
        <dependency>
            <groupId>org.springframework.security</groupId>
            <artifactId>spring-security-config</artifactId>
        </dependency>
        <dependency>
            <groupId>org.springframework.security</groupId>
            <artifactId>spring-security-web</artifactId>
        </dependency>
        <dependency>
            <groupId>com.vaadin</groupId>
            <artifactId>vaadin-themes</artifactId>
            <version>${vaadin.version}</version>
        </dependency>
        <dependency>
            <groupId>com.vaadin</groupId>
            <artifactId>vaadin-client-compiled</artifactId>
            <version>${vaadin.version}</version>
        </dependency>
    </dependencies>

    <repositories>
        <repository>
            <id>spring-snapshots</id>
            <url>http://repo.spring.io/libs-snapshot</url>
            <snapshots>
                <enabled>true</enabled>
            </snapshots>
        </repository>
    </repositories>

    <build>
        <plugins>
            <plugin>
                <groupId>org.apache.maven.plugins</groupId>
                <artifactId>maven-compiler-plugin</artifactId>
                <configuration>
                    <source>1.7</source>
                    <target>1.7</target>
                    <encoding>UTF-8</encoding>
                </configuration>
            </plugin>
            <plugin>
                <groupId>org.apache.maven.plugins</groupId>
                <artifactId>maven-resources-plugin</artifactId>
                <configuration>
                    <encoding>UTF-8</encoding>
                </configuration>
            </plugin>
        </plugins>
    </build>

</project><|MERGE_RESOLUTION|>--- conflicted
+++ resolved
@@ -11,14 +11,10 @@
 
     <groupId>org.vaadin.spring</groupId>
     <artifactId>spring-boot-sample-security</artifactId>
-<<<<<<< HEAD
     <version>0.0.3-SNAPSHOT</version>
-=======
-    <version>0.0.2</version>
->>>>>>> 3ad20443
 
     <properties>
-        <vaadin.version>7.3.0.beta1</vaadin.version>
+        <vaadin.version>7.3.0.rc1</vaadin.version>
     </properties>
 
     <dependencies>
